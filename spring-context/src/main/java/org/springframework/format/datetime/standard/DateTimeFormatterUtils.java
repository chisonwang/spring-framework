/*
 * Copyright 2002-2024 the original author or authors.
 *
 * Licensed under the Apache License, Version 2.0 (the "License");
 * you may not use this file except in compliance with the License.
 * You may obtain a copy of the License at
 *
 *      https://www.apache.org/licenses/LICENSE-2.0
 *
 * Unless required by applicable law or agreed to in writing, software
 * distributed under the License is distributed on an "AS IS" BASIS,
 * WITHOUT WARRANTIES OR CONDITIONS OF ANY KIND, either express or implied.
 * See the License for the specific language governing permissions and
 * limitations under the License.
 */

package org.springframework.format.datetime.standard;

import java.time.format.DateTimeFormatter;
import java.time.format.ResolverStyle;

import org.springframework.util.StringUtils;

/**
 * Internal {@link DateTimeFormatter} utilities.
 *
 * @author Juergen Hoeller
 * @since 5.3.5
 */
abstract class DateTimeFormatterUtils {

	/**
	 * Create a {@link DateTimeFormatter} for the supplied pattern, configured with
	 * {@linkplain ResolverStyle#STRICT strict} resolution.
	 * <p>Note that the strict resolution does not affect the parsing.
	 * @param pattern the pattern to use
	 * @return a new {@code DateTimeFormatter}
	 * @see ResolverStyle#STRICT
	 */
	static DateTimeFormatter createStrictDateTimeFormatter(String pattern) {
<<<<<<< HEAD
		// Using strict resolution to align with Joda-Time and standard DateFormat behavior:
=======
		// Using strict resolution to align with standard DateFormat behavior:
>>>>>>> 4d792d0e
		// otherwise, an overflow like, for example, Feb 29 for a non-leap-year wouldn't get rejected.
		// However, with strict resolution, a year digit needs to be specified as 'u'...
		String patternToUse = StringUtils.replace(pattern, "yy", "uu");
		return DateTimeFormatter.ofPattern(patternToUse).withResolverStyle(ResolverStyle.STRICT);
	}

}<|MERGE_RESOLUTION|>--- conflicted
+++ resolved
@@ -38,11 +38,7 @@
 	 * @see ResolverStyle#STRICT
 	 */
 	static DateTimeFormatter createStrictDateTimeFormatter(String pattern) {
-<<<<<<< HEAD
-		// Using strict resolution to align with Joda-Time and standard DateFormat behavior:
-=======
 		// Using strict resolution to align with standard DateFormat behavior:
->>>>>>> 4d792d0e
 		// otherwise, an overflow like, for example, Feb 29 for a non-leap-year wouldn't get rejected.
 		// However, with strict resolution, a year digit needs to be specified as 'u'...
 		String patternToUse = StringUtils.replace(pattern, "yy", "uu");
