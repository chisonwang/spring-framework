/*
 * Copyright 2002-2023 the original author or authors.
 *
 * Licensed under the Apache License, Version 2.0 (the "License");
 * you may not use this file except in compliance with the License.
 * You may obtain a copy of the License at
 *
 *      https://www.apache.org/licenses/LICENSE-2.0
 *
 * Unless required by applicable law or agreed to in writing, software
 * distributed under the License is distributed on an "AS IS" BASIS,
 * WITHOUT WARRANTIES OR CONDITIONS OF ANY KIND, either express or implied.
 * See the License for the specific language governing permissions and
 * limitations under the License.
 */

package org.springframework.context.support;

import java.io.IOException;
import java.lang.annotation.Annotation;
import java.util.ArrayList;
import java.util.Collection;
import java.util.Date;
import java.util.LinkedHashSet;
import java.util.List;
import java.util.Locale;
import java.util.Map;
import java.util.Set;
import java.util.concurrent.atomic.AtomicBoolean;

import org.apache.commons.logging.Log;
import org.apache.commons.logging.LogFactory;

import org.springframework.beans.BeansException;
import org.springframework.beans.CachedIntrospectionResults;
import org.springframework.beans.factory.BeanFactory;
import org.springframework.beans.factory.NoSuchBeanDefinitionException;
import org.springframework.beans.factory.ObjectProvider;
import org.springframework.beans.factory.config.AutowireCapableBeanFactory;
import org.springframework.beans.factory.config.BeanFactoryPostProcessor;
import org.springframework.beans.factory.config.ConfigurableListableBeanFactory;
import org.springframework.beans.support.ResourceEditorRegistrar;
import org.springframework.context.ApplicationContext;
import org.springframework.context.ApplicationContextAware;
import org.springframework.context.ApplicationEvent;
import org.springframework.context.ApplicationEventPublisher;
import org.springframework.context.ApplicationEventPublisherAware;
import org.springframework.context.ApplicationListener;
import org.springframework.context.ApplicationStartupAware;
import org.springframework.context.ConfigurableApplicationContext;
import org.springframework.context.EmbeddedValueResolverAware;
import org.springframework.context.EnvironmentAware;
import org.springframework.context.HierarchicalMessageSource;
import org.springframework.context.LifecycleProcessor;
import org.springframework.context.MessageSource;
import org.springframework.context.MessageSourceAware;
import org.springframework.context.MessageSourceResolvable;
import org.springframework.context.NoSuchMessageException;
import org.springframework.context.PayloadApplicationEvent;
import org.springframework.context.ResourceLoaderAware;
import org.springframework.context.event.ApplicationEventMulticaster;
import org.springframework.context.event.ContextClosedEvent;
import org.springframework.context.event.ContextRefreshedEvent;
import org.springframework.context.event.ContextStartedEvent;
import org.springframework.context.event.ContextStoppedEvent;
import org.springframework.context.event.SimpleApplicationEventMulticaster;
import org.springframework.context.expression.StandardBeanExpressionResolver;
import org.springframework.context.weaving.LoadTimeWeaverAware;
import org.springframework.context.weaving.LoadTimeWeaverAwareProcessor;
import org.springframework.core.NativeDetector;
import org.springframework.core.ResolvableType;
import org.springframework.core.annotation.AnnotationUtils;
import org.springframework.core.convert.ConversionService;
import org.springframework.core.env.ConfigurableEnvironment;
import org.springframework.core.env.Environment;
import org.springframework.core.env.StandardEnvironment;
import org.springframework.core.io.DefaultResourceLoader;
import org.springframework.core.io.Resource;
import org.springframework.core.io.ResourceLoader;
import org.springframework.core.io.support.PathMatchingResourcePatternResolver;
import org.springframework.core.io.support.ResourcePatternResolver;
import org.springframework.core.metrics.ApplicationStartup;
import org.springframework.core.metrics.StartupStep;
import org.springframework.lang.Nullable;
import org.springframework.util.Assert;
import org.springframework.util.CollectionUtils;
import org.springframework.util.ObjectUtils;
import org.springframework.util.ReflectionUtils;

/**
 * Abstract implementation of the {@link org.springframework.context.ApplicationContext}
 * interface. Doesn't mandate the type of storage used for configuration; simply
 * implements common context functionality. Uses the Template Method design pattern,
 * requiring concrete subclasses to implement abstract methods.
 *
 * <p>In contrast to a plain BeanFactory, an ApplicationContext is supposed
 * to detect special beans defined in its internal bean factory:
 * Therefore, this class automatically registers
 * {@link org.springframework.beans.factory.config.BeanFactoryPostProcessor BeanFactoryPostProcessors},
 * {@link org.springframework.beans.factory.config.BeanPostProcessor BeanPostProcessors},
 * and {@link org.springframework.context.ApplicationListener ApplicationListeners}
 * which are defined as beans in the context.
 *
 * <p>A {@link org.springframework.context.MessageSource} may also be supplied
 * as a bean in the context, with the name "messageSource"; otherwise, message
 * resolution is delegated to the parent context. Furthermore, a multicaster
 * for application events can be supplied as an "applicationEventMulticaster" bean
 * of type {@link org.springframework.context.event.ApplicationEventMulticaster}
 * in the context; otherwise, a default multicaster of type
 * {@link org.springframework.context.event.SimpleApplicationEventMulticaster} will be used.
 *
 * <p>Implements resource loading by extending
 * {@link org.springframework.core.io.DefaultResourceLoader}.
 * Consequently treats non-URL resource paths as class path resources
 * (supporting full class path resource names that include the package path,
 * e.g. "mypackage/myresource.dat"), unless the {@link #getResourceByPath}
 * method is overridden in a subclass.
 *
 * @author Rod Johnson
 * @author Juergen Hoeller
 * @author Mark Fisher
 * @author Stephane Nicoll
 * @author Sam Brannen
 * @author Sebastien Deleuze
 * @author Brian Clozel
 * @since January 21, 2001
 * @see #refreshBeanFactory
 * @see #getBeanFactory
 * @see org.springframework.beans.factory.config.BeanFactoryPostProcessor
 * @see org.springframework.beans.factory.config.BeanPostProcessor
 * @see org.springframework.context.event.ApplicationEventMulticaster
 * @see org.springframework.context.ApplicationListener
 * @see org.springframework.context.MessageSource
 */
public abstract class AbstractApplicationContext extends DefaultResourceLoader
		implements ConfigurableApplicationContext {

	/**
<<<<<<< HEAD
	 * Name of the LifecycleProcessor bean in the factory.
	 * If none is supplied, a DefaultLifecycleProcessor is used.
=======
	 * The name of the {@link LifecycleProcessor} bean in the context.
	 * If none is supplied, a {@link DefaultLifecycleProcessor} is used.
>>>>>>> e0a55c2c
	 * @since 3.0
	 * @see org.springframework.context.LifecycleProcessor
	 * @see org.springframework.context.support.DefaultLifecycleProcessor
	 * @see #start()
	 * @see #stop()
	 */
	public static final String LIFECYCLE_PROCESSOR_BEAN_NAME = "lifecycleProcessor";

	/**
<<<<<<< HEAD
	 * Name of the MessageSource bean in the factory.
	 * If none is supplied, message resolution is delegated to the parent.
	 * @see MessageSource
=======
	 * The name of the {@link MessageSource} bean in the context.
	 * If none is supplied, message resolution is delegated to the parent.
	 * @see org.springframework.context.MessageSource
	 * @see org.springframework.context.support.ResourceBundleMessageSource
	 * @see org.springframework.context.support.ReloadableResourceBundleMessageSource
	 * @see #getMessage(MessageSourceResolvable, Locale)
>>>>>>> e0a55c2c
	 */
	public static final String MESSAGE_SOURCE_BEAN_NAME = "messageSource";

	/**
<<<<<<< HEAD
	 * Name of the ApplicationEventMulticaster bean in the factory.
	 * If none is supplied, a default SimpleApplicationEventMulticaster is used.
=======
	 * The name of the {@link ApplicationEventMulticaster} bean in the context.
	 * If none is supplied, a {@link SimpleApplicationEventMulticaster} is used.
>>>>>>> e0a55c2c
	 * @see org.springframework.context.event.ApplicationEventMulticaster
	 * @see org.springframework.context.event.SimpleApplicationEventMulticaster
	 * @see #publishEvent(ApplicationEvent)
	 * @see #addApplicationListener(ApplicationListener)
	 */
	public static final String APPLICATION_EVENT_MULTICASTER_BEAN_NAME = "applicationEventMulticaster";


	static {
		// Eagerly load the ContextClosedEvent class to avoid weird classloader issues
		// on application shutdown in WebLogic 8.1. (Reported by Dustin Woods.)
		ContextClosedEvent.class.getName();
	}


	/** Logger used by this class. Available to subclasses. */
	protected final Log logger = LogFactory.getLog(getClass());

	/** Unique id for this context, if any. */
	private String id = ObjectUtils.identityToString(this);

	/** Display name. */
	private String displayName = ObjectUtils.identityToString(this);

	/** Parent context. */
	@Nullable
	private ApplicationContext parent;

	/** Environment used by this context. */
	@Nullable
	private ConfigurableEnvironment environment;

	/** BeanFactoryPostProcessors to apply on refresh. */
	private final List<BeanFactoryPostProcessor> beanFactoryPostProcessors = new ArrayList<>();

	/** System time in milliseconds when this context started. */
	private long startupDate;

	/** Flag that indicates whether this context is currently active. */
	private final AtomicBoolean active = new AtomicBoolean();

	/** Flag that indicates whether this context has been closed already. */
	private final AtomicBoolean closed = new AtomicBoolean();

	/** Synchronization monitor for the "refresh" and "destroy". */
	private final Object startupShutdownMonitor = new Object();

	/** Reference to the JVM shutdown hook, if registered. */
	@Nullable
	private Thread shutdownHook;

	/** ResourcePatternResolver used by this context. */
	private final ResourcePatternResolver resourcePatternResolver;

	/** LifecycleProcessor for managing the lifecycle of beans within this context. */
	@Nullable
	private LifecycleProcessor lifecycleProcessor;

	/** MessageSource we delegate our implementation of this interface to. */
	@Nullable
	private MessageSource messageSource;

	/** Helper class used in event publishing. */
	@Nullable
	private ApplicationEventMulticaster applicationEventMulticaster;

	/** Application startup metrics. **/
	private ApplicationStartup applicationStartup = ApplicationStartup.DEFAULT;

	/** Statically specified listeners. */
	private final Set<ApplicationListener<?>> applicationListeners = new LinkedHashSet<>();

	/** Local listeners registered before refresh. */
	@Nullable
	private Set<ApplicationListener<?>> earlyApplicationListeners;

	/** ApplicationEvents published before the multicaster setup. */
	@Nullable
	private Set<ApplicationEvent> earlyApplicationEvents;


	/**
	 * Create a new AbstractApplicationContext with no parent.
	 */
	public AbstractApplicationContext() {
		this.resourcePatternResolver = getResourcePatternResolver();
	}

	/**
	 * Create a new AbstractApplicationContext with the given parent context.
	 * @param parent the parent context
	 */
	public AbstractApplicationContext(@Nullable ApplicationContext parent) {
		this();
		setParent(parent);
	}


	//---------------------------------------------------------------------
	// Implementation of ApplicationContext interface
	//---------------------------------------------------------------------

	/**
	 * Set the unique id of this application context.
	 * <p>Default is the object id of the context instance, or the name
	 * of the context bean if the context is itself defined as a bean.
	 * @param id the unique id of the context
	 */
	@Override
	public void setId(String id) {
		this.id = id;
	}

	@Override
	public String getId() {
		return this.id;
	}

	@Override
	public String getApplicationName() {
		return "";
	}

	/**
	 * Set a friendly name for this context.
	 * Typically done during initialization of concrete context implementations.
	 * <p>Default is the object id of the context instance.
	 */
	public void setDisplayName(String displayName) {
		Assert.hasLength(displayName, "Display name must not be empty");
		this.displayName = displayName;
	}

	/**
	 * Return a friendly name for this context.
	 * @return a display name for this context (never {@code null})
	 */
	@Override
	public String getDisplayName() {
		return this.displayName;
	}

	/**
	 * Return the parent context, or {@code null} if there is no parent
	 * (that is, this context is the root of the context hierarchy).
	 */
	@Override
	@Nullable
	public ApplicationContext getParent() {
		return this.parent;
	}

	/**
	 * Set the {@code Environment} for this application context.
	 * <p>Default value is determined by {@link #createEnvironment()}. Replacing the
	 * default with this method is one option but configuration through {@link
	 * #getEnvironment()} should also be considered. In either case, such modifications
	 * should be performed <em>before</em> {@link #refresh()}.
	 * @see org.springframework.context.support.AbstractApplicationContext#createEnvironment
	 */
	@Override
	public void setEnvironment(ConfigurableEnvironment environment) {
		this.environment = environment;
	}

	/**
	 * Return the {@code Environment} for this application context in configurable
	 * form, allowing for further customization.
	 * <p>If none specified, a default environment will be initialized via
	 * {@link #createEnvironment()}.
	 */
	@Override
	public ConfigurableEnvironment getEnvironment() {
		if (this.environment == null) {
			this.environment = createEnvironment();
		}
		return this.environment;
	}

	/**
	 * Create and return a new {@link StandardEnvironment}.
	 * <p>Subclasses may override this method in order to supply
	 * a custom {@link ConfigurableEnvironment} implementation.
	 */
	protected ConfigurableEnvironment createEnvironment() {
		return new StandardEnvironment();
	}

	/**
	 * Return this context's internal bean factory as AutowireCapableBeanFactory,
	 * if already available.
	 * @see #getBeanFactory()
	 */
	@Override
	public AutowireCapableBeanFactory getAutowireCapableBeanFactory() throws IllegalStateException {
		return getBeanFactory();
	}

	/**
	 * Return the timestamp (ms) when this context was first loaded.
	 */
	@Override
	public long getStartupDate() {
		return this.startupDate;
	}

	/**
	 * Publish the given event to all listeners.
	 * <p>Note: Listeners get initialized after the MessageSource, to be able
	 * to access it within listener implementations. Thus, MessageSource
	 * implementations cannot publish events.
	 * @param event the event to publish (may be application-specific or a
	 * standard framework event)
	 */
	@Override
	public void publishEvent(ApplicationEvent event) {
		publishEvent(event, null);
	}

	/**
	 * Publish the given event to all listeners.
	 * <p>Note: Listeners get initialized after the MessageSource, to be able
	 * to access it within listener implementations. Thus, MessageSource
	 * implementations cannot publish events.
	 * @param event the event to publish (may be an {@link ApplicationEvent}
	 * or a payload object to be turned into a {@link PayloadApplicationEvent})
	 */
	@Override
	public void publishEvent(Object event) {
		publishEvent(event, null);
	}

	/**
	 * Publish the given event to all listeners.
	 * <p>This is the internal delegate that all other {@code publishEvent}
	 * methods refer to. It is not meant to be called directly but rather serves
	 * as a propagation mechanism between application contexts in a hierarchy,
	 * potentially overridden in subclasses for a custom propagation arrangement.
	 * @param event the event to publish (may be an {@link ApplicationEvent}
	 * or a payload object to be turned into a {@link PayloadApplicationEvent})
	 * @param typeHint the resolved event type, if known.
	 * The implementation of this method also tolerates a payload type hint for
	 * a payload object to be turned into a {@link PayloadApplicationEvent}.
	 * However, the recommended way is to construct an actual event object via
	 * {@link PayloadApplicationEvent#PayloadApplicationEvent(Object, Object, ResolvableType)}
	 * instead for such scenarios.
	 * @since 4.2
	 * @see ApplicationEventMulticaster#multicastEvent(ApplicationEvent, ResolvableType)
	 */
	protected void publishEvent(Object event, @Nullable ResolvableType typeHint) {
		Assert.notNull(event, "Event must not be null");
		ResolvableType eventType = null;

		// Decorate event as an ApplicationEvent if necessary
		ApplicationEvent applicationEvent;
		if (event instanceof ApplicationEvent applEvent) {
			applicationEvent = applEvent;
			eventType = typeHint;
		}
		else {
			ResolvableType payloadType = null;
			if (typeHint != null && ApplicationEvent.class.isAssignableFrom(typeHint.toClass())) {
				eventType = typeHint;
			}
			else {
				payloadType = typeHint;
			}
			applicationEvent = new PayloadApplicationEvent<>(this, event, payloadType);
		}

		// Determine event type only once (for multicast and parent publish)
		if (eventType == null) {
			eventType = ResolvableType.forInstance(applicationEvent);
			if (typeHint == null) {
				typeHint = eventType;
			}
		}

		// Multicast right now if possible - or lazily once the multicaster is initialized
		if (this.earlyApplicationEvents != null) {
			this.earlyApplicationEvents.add(applicationEvent);
		}
		else if (this.applicationEventMulticaster != null) {
			this.applicationEventMulticaster.multicastEvent(applicationEvent, eventType);
		}

		// Publish event via parent context as well...
		if (this.parent != null) {
			if (this.parent instanceof AbstractApplicationContext abstractApplicationContext) {
				abstractApplicationContext.publishEvent(event, typeHint);
			}
			else {
				this.parent.publishEvent(event);
			}
		}
	}

	/**
	 * Return the internal ApplicationEventMulticaster used by the context.
	 * @return the internal ApplicationEventMulticaster (never {@code null})
	 * @throws IllegalStateException if the context has not been initialized yet
	 */
	ApplicationEventMulticaster getApplicationEventMulticaster() throws IllegalStateException {
		if (this.applicationEventMulticaster == null) {
			throw new IllegalStateException("ApplicationEventMulticaster not initialized - " +
					"call 'refresh' before multicasting events via the context: " + this);
		}
		return this.applicationEventMulticaster;
	}

	@Override
	public void setApplicationStartup(ApplicationStartup applicationStartup) {
		Assert.notNull(applicationStartup, "ApplicationStartup must not be null");
		this.applicationStartup = applicationStartup;
	}

	@Override
	public ApplicationStartup getApplicationStartup() {
		return this.applicationStartup;
	}

	/**
	 * Return the internal LifecycleProcessor used by the context.
	 * @return the internal LifecycleProcessor (never {@code null})
	 * @throws IllegalStateException if the context has not been initialized yet
	 */
	LifecycleProcessor getLifecycleProcessor() throws IllegalStateException {
		if (this.lifecycleProcessor == null) {
			throw new IllegalStateException("LifecycleProcessor not initialized - " +
					"call 'refresh' before invoking lifecycle methods via the context: " + this);
		}
		return this.lifecycleProcessor;
	}

	/**
	 * Return the ResourcePatternResolver to use for resolving location patterns
	 * into Resource instances. Default is a
	 * {@link org.springframework.core.io.support.PathMatchingResourcePatternResolver},
	 * supporting Ant-style location patterns.
	 * <p>Can be overridden in subclasses, for extended resolution strategies,
	 * for example in a web environment.
	 * <p><b>Do not call this when needing to resolve a location pattern.</b>
	 * Call the context's {@code getResources} method instead, which
	 * will delegate to the ResourcePatternResolver.
	 * @return the ResourcePatternResolver for this context
	 * @see #getResources
	 * @see org.springframework.core.io.support.PathMatchingResourcePatternResolver
	 */
	protected ResourcePatternResolver getResourcePatternResolver() {
		return new PathMatchingResourcePatternResolver(this);
	}


	//---------------------------------------------------------------------
	// Implementation of ConfigurableApplicationContext interface
	//---------------------------------------------------------------------

	/**
	 * Set the parent of this application context.
	 * <p>The parent {@linkplain ApplicationContext#getEnvironment() environment} is
	 * {@linkplain ConfigurableEnvironment#merge(ConfigurableEnvironment) merged} with
	 * this (child) application context environment if the parent is non-{@code null} and
	 * its environment is an instance of {@link ConfigurableEnvironment}.
	 * @see ConfigurableEnvironment#merge(ConfigurableEnvironment)
	 */
	@Override
	public void setParent(@Nullable ApplicationContext parent) {
		this.parent = parent;
		if (parent != null) {
			Environment parentEnvironment = parent.getEnvironment();
			if (parentEnvironment instanceof ConfigurableEnvironment configurableEnvironment) {
				getEnvironment().merge(configurableEnvironment);
			}
		}
	}

	@Override
	public void addBeanFactoryPostProcessor(BeanFactoryPostProcessor postProcessor) {
		Assert.notNull(postProcessor, "BeanFactoryPostProcessor must not be null");
		this.beanFactoryPostProcessors.add(postProcessor);
	}

	/**
	 * Return the list of BeanFactoryPostProcessors that will get applied
	 * to the internal BeanFactory.
	 */
	public List<BeanFactoryPostProcessor> getBeanFactoryPostProcessors() {
		return this.beanFactoryPostProcessors;
	}

	@Override
	public void addApplicationListener(ApplicationListener<?> listener) {
		Assert.notNull(listener, "ApplicationListener must not be null");
		if (this.applicationEventMulticaster != null) {
			this.applicationEventMulticaster.addApplicationListener(listener);
		}
		this.applicationListeners.add(listener);
	}

	@Override
	public void removeApplicationListener(ApplicationListener<?> listener) {
		Assert.notNull(listener, "ApplicationListener must not be null");
		if (this.applicationEventMulticaster != null) {
			this.applicationEventMulticaster.removeApplicationListener(listener);
		}
		this.applicationListeners.remove(listener);
	}

	/**
	 * Return the list of statically specified ApplicationListeners.
	 */
	public Collection<ApplicationListener<?>> getApplicationListeners() {
		return this.applicationListeners;
	}

	@Override
	public void refresh() throws BeansException, IllegalStateException {
		synchronized (this.startupShutdownMonitor) {
			StartupStep contextRefresh = this.applicationStartup.start("spring.context.refresh");

			// Prepare this context for refreshing.
			prepareRefresh();

			// Tell the subclass to refresh the internal bean factory.
			ConfigurableListableBeanFactory beanFactory = obtainFreshBeanFactory();

			// Prepare the bean factory for use in this context.
			prepareBeanFactory(beanFactory);

			try {
				// Allows post-processing of the bean factory in context subclasses.
				postProcessBeanFactory(beanFactory);

				StartupStep beanPostProcess = this.applicationStartup.start("spring.context.beans.post-process");
				// Invoke factory processors registered as beans in the context.
				invokeBeanFactoryPostProcessors(beanFactory);

				// Register bean processors that intercept bean creation.
				registerBeanPostProcessors(beanFactory);
				beanPostProcess.end();

				// Initialize message source for this context.
				initMessageSource();

				// Initialize event multicaster for this context.
				initApplicationEventMulticaster();

				// Initialize other special beans in specific context subclasses.
				onRefresh();

				// Check for listener beans and register them.
				registerListeners();

				// Instantiate all remaining (non-lazy-init) singletons.
				finishBeanFactoryInitialization(beanFactory);

				// Last step: publish corresponding event.
				finishRefresh();
			}

			catch (BeansException ex) {
				if (logger.isWarnEnabled()) {
					logger.warn("Exception encountered during context initialization - " +
							"cancelling refresh attempt: " + ex);
				}

				// Destroy already created singletons to avoid dangling resources.
				destroyBeans();

				// Reset 'active' flag.
				cancelRefresh(ex);

				// Propagate exception to caller.
				throw ex;
			}

			finally {
				contextRefresh.end();
			}
		}
	}

	/**
	 * Prepare this context for refreshing, setting its startup date and
	 * active flag as well as performing any initialization of property sources.
	 */
	protected void prepareRefresh() {
		// Switch to active.
		this.startupDate = System.currentTimeMillis();
		this.closed.set(false);
		this.active.set(true);

		if (logger.isDebugEnabled()) {
			if (logger.isTraceEnabled()) {
				logger.trace("Refreshing " + this);
			}
			else {
				logger.debug("Refreshing " + getDisplayName());
			}
		}

		// Initialize any placeholder property sources in the context environment.
		initPropertySources();

		// Validate that all properties marked as required are resolvable:
		// see ConfigurablePropertyResolver#setRequiredProperties
		getEnvironment().validateRequiredProperties();

		// Store pre-refresh ApplicationListeners...
		if (this.earlyApplicationListeners == null) {
			this.earlyApplicationListeners = new LinkedHashSet<>(this.applicationListeners);
		}
		else {
			// Reset local application listeners to pre-refresh state.
			this.applicationListeners.clear();
			this.applicationListeners.addAll(this.earlyApplicationListeners);
		}

		// Allow for the collection of early ApplicationEvents,
		// to be published once the multicaster is available...
		this.earlyApplicationEvents = new LinkedHashSet<>();
	}

	/**
	 * <p>Replace any stub property sources with actual instances.
	 * @see org.springframework.core.env.PropertySource.StubPropertySource
	 * @see org.springframework.web.context.support.WebApplicationContextUtils#initServletPropertySources
	 */
	protected void initPropertySources() {
		// For subclasses: do nothing by default.
	}

	/**
	 * Tell the subclass to refresh the internal bean factory.
	 * @return the fresh BeanFactory instance
	 * @see #refreshBeanFactory()
	 * @see #getBeanFactory()
	 */
	protected ConfigurableListableBeanFactory obtainFreshBeanFactory() {
		refreshBeanFactory();
		return getBeanFactory();
	}

	/**
	 * Configure the factory's standard context characteristics,
	 * such as the context's ClassLoader and post-processors.
	 * @param beanFactory the BeanFactory to configure
	 */
	protected void prepareBeanFactory(ConfigurableListableBeanFactory beanFactory) {
		// Tell the internal bean factory to use the context's class loader etc.
		beanFactory.setBeanClassLoader(getClassLoader());
		beanFactory.setBeanExpressionResolver(new StandardBeanExpressionResolver(beanFactory.getBeanClassLoader()));
		beanFactory.addPropertyEditorRegistrar(new ResourceEditorRegistrar(this, getEnvironment()));

		// Configure the bean factory with context callbacks.
		beanFactory.addBeanPostProcessor(new ApplicationContextAwareProcessor(this));
		beanFactory.ignoreDependencyInterface(EnvironmentAware.class);
		beanFactory.ignoreDependencyInterface(EmbeddedValueResolverAware.class);
		beanFactory.ignoreDependencyInterface(ResourceLoaderAware.class);
		beanFactory.ignoreDependencyInterface(ApplicationEventPublisherAware.class);
		beanFactory.ignoreDependencyInterface(MessageSourceAware.class);
		beanFactory.ignoreDependencyInterface(ApplicationContextAware.class);
		beanFactory.ignoreDependencyInterface(ApplicationStartupAware.class);

		// BeanFactory interface not registered as resolvable type in a plain factory.
		// MessageSource registered (and found for autowiring) as a bean.
		beanFactory.registerResolvableDependency(BeanFactory.class, beanFactory);
		beanFactory.registerResolvableDependency(ResourceLoader.class, this);
		beanFactory.registerResolvableDependency(ApplicationEventPublisher.class, this);
		beanFactory.registerResolvableDependency(ApplicationContext.class, this);

		// Register early post-processor for detecting inner beans as ApplicationListeners.
		beanFactory.addBeanPostProcessor(new ApplicationListenerDetector(this));

		// Detect a LoadTimeWeaver and prepare for weaving, if found.
		if (!NativeDetector.inNativeImage() && beanFactory.containsBean(LOAD_TIME_WEAVER_BEAN_NAME)) {
			beanFactory.addBeanPostProcessor(new LoadTimeWeaverAwareProcessor(beanFactory));
			// Set a temporary ClassLoader for type matching.
			beanFactory.setTempClassLoader(new ContextTypeMatchClassLoader(beanFactory.getBeanClassLoader()));
		}

		// Register default environment beans.
		if (!beanFactory.containsLocalBean(ENVIRONMENT_BEAN_NAME)) {
			beanFactory.registerSingleton(ENVIRONMENT_BEAN_NAME, getEnvironment());
		}
		if (!beanFactory.containsLocalBean(SYSTEM_PROPERTIES_BEAN_NAME)) {
			beanFactory.registerSingleton(SYSTEM_PROPERTIES_BEAN_NAME, getEnvironment().getSystemProperties());
		}
		if (!beanFactory.containsLocalBean(SYSTEM_ENVIRONMENT_BEAN_NAME)) {
			beanFactory.registerSingleton(SYSTEM_ENVIRONMENT_BEAN_NAME, getEnvironment().getSystemEnvironment());
		}
		if (!beanFactory.containsLocalBean(APPLICATION_STARTUP_BEAN_NAME)) {
			beanFactory.registerSingleton(APPLICATION_STARTUP_BEAN_NAME, getApplicationStartup());
		}
	}

	/**
	 * Modify the application context's internal bean factory after its standard
	 * initialization. The initial definition resources will have been loaded but no
	 * post-processors will have run and no derived bean definitions will have been
	 * registered, and most importantly, no beans will have been instantiated yet.
	 * <p>This template method allows for registering special BeanPostProcessors
	 * etc in certain AbstractApplicationContext subclasses.
	 * @param beanFactory the bean factory used by the application context
	 */
	protected void postProcessBeanFactory(ConfigurableListableBeanFactory beanFactory) {
	}

	/**
	 * Instantiate and invoke all registered BeanFactoryPostProcessor beans,
	 * respecting explicit order if given.
	 * <p>Must be called before singleton instantiation.
	 */
	protected void invokeBeanFactoryPostProcessors(ConfigurableListableBeanFactory beanFactory) {
		PostProcessorRegistrationDelegate.invokeBeanFactoryPostProcessors(beanFactory, getBeanFactoryPostProcessors());

		// Detect a LoadTimeWeaver and prepare for weaving, if found in the meantime
		// (e.g. through an @Bean method registered by ConfigurationClassPostProcessor)
		if (!NativeDetector.inNativeImage() && beanFactory.getTempClassLoader() == null &&
				beanFactory.containsBean(LOAD_TIME_WEAVER_BEAN_NAME)) {
			beanFactory.addBeanPostProcessor(new LoadTimeWeaverAwareProcessor(beanFactory));
			beanFactory.setTempClassLoader(new ContextTypeMatchClassLoader(beanFactory.getBeanClassLoader()));
		}
	}

	/**
	 * Instantiate and register all BeanPostProcessor beans,
	 * respecting explicit order if given.
	 * <p>Must be called before any instantiation of application beans.
	 */
	protected void registerBeanPostProcessors(ConfigurableListableBeanFactory beanFactory) {
		PostProcessorRegistrationDelegate.registerBeanPostProcessors(beanFactory, this);
	}

	/**
	 * Initialize the MessageSource.
	 * Use parent's if none defined in this context.
	 */
	protected void initMessageSource() {
		ConfigurableListableBeanFactory beanFactory = getBeanFactory();
		if (beanFactory.containsLocalBean(MESSAGE_SOURCE_BEAN_NAME)) {
			this.messageSource = beanFactory.getBean(MESSAGE_SOURCE_BEAN_NAME, MessageSource.class);
			// Make MessageSource aware of parent MessageSource.
			if (this.parent != null && this.messageSource instanceof HierarchicalMessageSource hms &&
					hms.getParentMessageSource() == null) {
				// Only set parent context as parent MessageSource if no parent MessageSource
				// registered already.
				hms.setParentMessageSource(getInternalParentMessageSource());
			}
			if (logger.isTraceEnabled()) {
				logger.trace("Using MessageSource [" + this.messageSource + "]");
			}
		}
		else {
			// Use empty MessageSource to be able to accept getMessage calls.
			DelegatingMessageSource dms = new DelegatingMessageSource();
			dms.setParentMessageSource(getInternalParentMessageSource());
			this.messageSource = dms;
			beanFactory.registerSingleton(MESSAGE_SOURCE_BEAN_NAME, this.messageSource);
			if (logger.isTraceEnabled()) {
				logger.trace("No '" + MESSAGE_SOURCE_BEAN_NAME + "' bean, using [" + this.messageSource + "]");
			}
		}
	}

	/**
	 * Initialize the ApplicationEventMulticaster.
	 * Uses SimpleApplicationEventMulticaster if none defined in the context.
	 * @see org.springframework.context.event.SimpleApplicationEventMulticaster
	 */
	protected void initApplicationEventMulticaster() {
		ConfigurableListableBeanFactory beanFactory = getBeanFactory();
		if (beanFactory.containsLocalBean(APPLICATION_EVENT_MULTICASTER_BEAN_NAME)) {
			this.applicationEventMulticaster =
					beanFactory.getBean(APPLICATION_EVENT_MULTICASTER_BEAN_NAME, ApplicationEventMulticaster.class);
			if (logger.isTraceEnabled()) {
				logger.trace("Using ApplicationEventMulticaster [" + this.applicationEventMulticaster + "]");
			}
		}
		else {
			this.applicationEventMulticaster = new SimpleApplicationEventMulticaster(beanFactory);
			beanFactory.registerSingleton(APPLICATION_EVENT_MULTICASTER_BEAN_NAME, this.applicationEventMulticaster);
			if (logger.isTraceEnabled()) {
				logger.trace("No '" + APPLICATION_EVENT_MULTICASTER_BEAN_NAME + "' bean, using " +
						"[" + this.applicationEventMulticaster.getClass().getSimpleName() + "]");
			}
		}
	}

	/**
	 * Initialize the LifecycleProcessor.
	 * Uses DefaultLifecycleProcessor if none defined in the context.
	 * @see org.springframework.context.support.DefaultLifecycleProcessor
	 */
	protected void initLifecycleProcessor() {
		ConfigurableListableBeanFactory beanFactory = getBeanFactory();
		if (beanFactory.containsLocalBean(LIFECYCLE_PROCESSOR_BEAN_NAME)) {
			this.lifecycleProcessor =
					beanFactory.getBean(LIFECYCLE_PROCESSOR_BEAN_NAME, LifecycleProcessor.class);
			if (logger.isTraceEnabled()) {
				logger.trace("Using LifecycleProcessor [" + this.lifecycleProcessor + "]");
			}
		}
		else {
			DefaultLifecycleProcessor defaultProcessor = new DefaultLifecycleProcessor();
			defaultProcessor.setBeanFactory(beanFactory);
			this.lifecycleProcessor = defaultProcessor;
			beanFactory.registerSingleton(LIFECYCLE_PROCESSOR_BEAN_NAME, this.lifecycleProcessor);
			if (logger.isTraceEnabled()) {
				logger.trace("No '" + LIFECYCLE_PROCESSOR_BEAN_NAME + "' bean, using " +
						"[" + this.lifecycleProcessor.getClass().getSimpleName() + "]");
			}
		}
	}

	/**
	 * Template method which can be overridden to add context-specific refresh work.
	 * Called on initialization of special beans, before instantiation of singletons.
	 * <p>This implementation is empty.
	 * @throws BeansException in case of errors
	 * @see #refresh()
	 */
	protected void onRefresh() throws BeansException {
		// For subclasses: do nothing by default.
	}

	/**
	 * Add beans that implement ApplicationListener as listeners.
	 * Doesn't affect other listeners, which can be added without being beans.
	 */
	protected void registerListeners() {
		// Register statically specified listeners first.
		for (ApplicationListener<?> listener : getApplicationListeners()) {
			getApplicationEventMulticaster().addApplicationListener(listener);
		}

		// Do not initialize FactoryBeans here: We need to leave all regular beans
		// uninitialized to let post-processors apply to them!
		String[] listenerBeanNames = getBeanNamesForType(ApplicationListener.class, true, false);
		for (String listenerBeanName : listenerBeanNames) {
			getApplicationEventMulticaster().addApplicationListenerBean(listenerBeanName);
		}

		// Publish early application events now that we finally have a multicaster...
		Set<ApplicationEvent> earlyEventsToProcess = this.earlyApplicationEvents;
		this.earlyApplicationEvents = null;
		if (!CollectionUtils.isEmpty(earlyEventsToProcess)) {
			for (ApplicationEvent earlyEvent : earlyEventsToProcess) {
				getApplicationEventMulticaster().multicastEvent(earlyEvent);
			}
		}
	}

	/**
	 * Finish the initialization of this context's bean factory,
	 * initializing all remaining singleton beans.
	 */
	protected void finishBeanFactoryInitialization(ConfigurableListableBeanFactory beanFactory) {
		// Initialize conversion service for this context.
		if (beanFactory.containsBean(CONVERSION_SERVICE_BEAN_NAME) &&
				beanFactory.isTypeMatch(CONVERSION_SERVICE_BEAN_NAME, ConversionService.class)) {
			beanFactory.setConversionService(
					beanFactory.getBean(CONVERSION_SERVICE_BEAN_NAME, ConversionService.class));
		}

		// Register a default embedded value resolver if no BeanFactoryPostProcessor
		// (such as a PropertySourcesPlaceholderConfigurer bean) registered any before:
		// at this point, primarily for resolution in annotation attribute values.
		if (!beanFactory.hasEmbeddedValueResolver()) {
			beanFactory.addEmbeddedValueResolver(strVal -> getEnvironment().resolvePlaceholders(strVal));
		}

		// Initialize LoadTimeWeaverAware beans early to allow for registering their transformers early.
		String[] weaverAwareNames = beanFactory.getBeanNamesForType(LoadTimeWeaverAware.class, false, false);
		for (String weaverAwareName : weaverAwareNames) {
			getBean(weaverAwareName);
		}

		// Stop using the temporary ClassLoader for type matching.
		beanFactory.setTempClassLoader(null);

		// Allow for caching all bean definition metadata, not expecting further changes.
		beanFactory.freezeConfiguration();

		// Instantiate all remaining (non-lazy-init) singletons.
		beanFactory.preInstantiateSingletons();
	}

	/**
	 * Finish the refresh of this context, invoking the LifecycleProcessor's
	 * onRefresh() method and publishing the
	 * {@link org.springframework.context.event.ContextRefreshedEvent}.
	 */
	protected void finishRefresh() {
		// Reset common introspection caches in Spring's core infrastructure.
		resetCommonCaches();

		// Clear context-level resource caches (such as ASM metadata from scanning).
		clearResourceCaches();

		// Initialize lifecycle processor for this context.
		initLifecycleProcessor();

		// Propagate refresh to lifecycle processor first.
		getLifecycleProcessor().onRefresh();

		// Publish the final event.
		publishEvent(new ContextRefreshedEvent(this));
	}

	/**
	 * Cancel this context's refresh attempt, resetting the {@code active} flag
	 * after an exception got thrown.
	 * @param ex the exception that led to the cancellation
	 */
	protected void cancelRefresh(BeansException ex) {
		this.active.set(false);

		// Reset common introspection caches in Spring's core infrastructure.
		resetCommonCaches();
	}

	/**
	 * Reset Spring's common reflection metadata caches, in particular the
	 * {@link ReflectionUtils}, {@link AnnotationUtils}, {@link ResolvableType}
	 * and {@link CachedIntrospectionResults} caches.
	 * @since 4.2
	 * @see ReflectionUtils#clearCache()
	 * @see AnnotationUtils#clearCache()
	 * @see ResolvableType#clearCache()
	 * @see CachedIntrospectionResults#clearClassLoader(ClassLoader)
	 */
	protected void resetCommonCaches() {
		ReflectionUtils.clearCache();
		AnnotationUtils.clearCache();
		ResolvableType.clearCache();
		CachedIntrospectionResults.clearClassLoader(getClassLoader());
	}


	/**
	 * Register a shutdown hook {@linkplain Thread#getName() named}
	 * {@code SpringContextShutdownHook} with the JVM runtime, closing this
	 * context on JVM shutdown unless it has already been closed at that time.
	 * <p>Delegates to {@code doClose()} for the actual closing procedure.
	 * @see Runtime#addShutdownHook
	 * @see ConfigurableApplicationContext#SHUTDOWN_HOOK_THREAD_NAME
	 * @see #close()
	 * @see #doClose()
	 */
	@Override
	public void registerShutdownHook() {
		if (this.shutdownHook == null) {
			// No shutdown hook registered yet.
			this.shutdownHook = new Thread(SHUTDOWN_HOOK_THREAD_NAME) {
				@Override
				public void run() {
					synchronized (startupShutdownMonitor) {
						doClose();
					}
				}
			};
			Runtime.getRuntime().addShutdownHook(this.shutdownHook);
		}
	}

	/**
	 * Close this application context, destroying all beans in its bean factory.
	 * <p>Delegates to {@code doClose()} for the actual closing procedure.
	 * Also removes a JVM shutdown hook, if registered, as it's not needed anymore.
	 * @see #doClose()
	 * @see #registerShutdownHook()
	 */
	@Override
	public void close() {
		synchronized (this.startupShutdownMonitor) {
			doClose();
			// If we registered a JVM shutdown hook, we don't need it anymore now:
			// We've already explicitly closed the context.
			if (this.shutdownHook != null) {
				try {
					Runtime.getRuntime().removeShutdownHook(this.shutdownHook);
				}
				catch (IllegalStateException ex) {
					// ignore - VM is already shutting down
				}
			}
		}
	}

	/**
	 * Actually performs context closing: publishes a ContextClosedEvent and
	 * destroys the singletons in the bean factory of this application context.
	 * <p>Called by both {@code close()} and a JVM shutdown hook, if any.
	 * @see org.springframework.context.event.ContextClosedEvent
	 * @see #destroyBeans()
	 * @see #close()
	 * @see #registerShutdownHook()
	 */
	protected void doClose() {
		// Check whether an actual close attempt is necessary...
		if (this.active.get() && this.closed.compareAndSet(false, true)) {
			if (logger.isDebugEnabled()) {
				logger.debug("Closing " + this);
			}

			try {
				// Publish shutdown event.
				publishEvent(new ContextClosedEvent(this));
			}
			catch (Throwable ex) {
				logger.warn("Exception thrown from ApplicationListener handling ContextClosedEvent", ex);
			}

			// Stop all Lifecycle beans, to avoid delays during individual destruction.
			if (this.lifecycleProcessor != null) {
				try {
					this.lifecycleProcessor.onClose();
				}
				catch (Throwable ex) {
					logger.warn("Exception thrown from LifecycleProcessor on context close", ex);
				}
			}

			// Destroy all cached singletons in the context's BeanFactory.
			destroyBeans();

			// Close the state of this context itself.
			closeBeanFactory();

			// Let subclasses do some final clean-up if they wish...
			onClose();

			// Reset common introspection caches to avoid class reference leaks.
			resetCommonCaches();

			// Reset local application listeners to pre-refresh state.
			if (this.earlyApplicationListeners != null) {
				this.applicationListeners.clear();
				this.applicationListeners.addAll(this.earlyApplicationListeners);
			}

			// Reset internal delegates.
			this.applicationEventMulticaster = null;
			this.messageSource = null;
			this.lifecycleProcessor = null;

			// Switch to inactive.
			this.active.set(false);
		}
	}

	/**
	 * Template method for destroying all beans that this context manages.
	 * The default implementation destroy all cached singletons in this context,
	 * invoking {@code DisposableBean.destroy()} and/or the specified
	 * "destroy-method".
	 * <p>Can be overridden to add context-specific bean destruction steps
	 * right before or right after standard singleton destruction,
	 * while the context's BeanFactory is still active.
	 * @see #getBeanFactory()
	 * @see org.springframework.beans.factory.config.ConfigurableBeanFactory#destroySingletons()
	 */
	protected void destroyBeans() {
		getBeanFactory().destroySingletons();
	}

	/**
	 * Template method which can be overridden to add context-specific shutdown work.
	 * The default implementation is empty.
	 * <p>Called at the end of {@link #doClose}'s shutdown procedure, after
	 * this context's BeanFactory has been closed. If custom shutdown logic
	 * needs to execute while the BeanFactory is still active, override
	 * the {@link #destroyBeans()} method instead.
	 */
	protected void onClose() {
		// For subclasses: do nothing by default.
	}

	@Override
	public boolean isActive() {
		return this.active.get();
	}

	/**
	 * Assert that this context's BeanFactory is currently active,
	 * throwing an {@link IllegalStateException} if it isn't.
	 * <p>Invoked by all {@link BeanFactory} delegation methods that depend
	 * on an active context, i.e. in particular all bean accessor methods.
	 * <p>The default implementation checks the {@link #isActive() 'active'} status
	 * of this context overall. May be overridden for more specific checks, or for a
	 * no-op if {@link #getBeanFactory()} itself throws an exception in such a case.
	 */
	protected void assertBeanFactoryActive() {
		if (!this.active.get()) {
			if (this.closed.get()) {
				throw new IllegalStateException(getDisplayName() + " has been closed already");
			}
			else {
				throw new IllegalStateException(getDisplayName() + " has not been refreshed yet");
			}
		}
	}


	//---------------------------------------------------------------------
	// Implementation of BeanFactory interface
	//---------------------------------------------------------------------

	@Override
	public Object getBean(String name) throws BeansException {
		assertBeanFactoryActive();
		return getBeanFactory().getBean(name);
	}

	@Override
	public <T> T getBean(String name, Class<T> requiredType) throws BeansException {
		assertBeanFactoryActive();
		return getBeanFactory().getBean(name, requiredType);
	}

	@Override
	public Object getBean(String name, Object... args) throws BeansException {
		assertBeanFactoryActive();
		return getBeanFactory().getBean(name, args);
	}

	@Override
	public <T> T getBean(Class<T> requiredType) throws BeansException {
		assertBeanFactoryActive();
		return getBeanFactory().getBean(requiredType);
	}

	@Override
	public <T> T getBean(Class<T> requiredType, Object... args) throws BeansException {
		assertBeanFactoryActive();
		return getBeanFactory().getBean(requiredType, args);
	}

	@Override
	public <T> ObjectProvider<T> getBeanProvider(Class<T> requiredType) {
		assertBeanFactoryActive();
		return getBeanFactory().getBeanProvider(requiredType);
	}

	@Override
	public <T> ObjectProvider<T> getBeanProvider(ResolvableType requiredType) {
		assertBeanFactoryActive();
		return getBeanFactory().getBeanProvider(requiredType);
	}

	@Override
	public boolean containsBean(String name) {
		return getBeanFactory().containsBean(name);
	}

	@Override
	public boolean isSingleton(String name) throws NoSuchBeanDefinitionException {
		assertBeanFactoryActive();
		return getBeanFactory().isSingleton(name);
	}

	@Override
	public boolean isPrototype(String name) throws NoSuchBeanDefinitionException {
		assertBeanFactoryActive();
		return getBeanFactory().isPrototype(name);
	}

	@Override
	public boolean isTypeMatch(String name, ResolvableType typeToMatch) throws NoSuchBeanDefinitionException {
		assertBeanFactoryActive();
		return getBeanFactory().isTypeMatch(name, typeToMatch);
	}

	@Override
	public boolean isTypeMatch(String name, Class<?> typeToMatch) throws NoSuchBeanDefinitionException {
		assertBeanFactoryActive();
		return getBeanFactory().isTypeMatch(name, typeToMatch);
	}

	@Override
	@Nullable
	public Class<?> getType(String name) throws NoSuchBeanDefinitionException {
		assertBeanFactoryActive();
		return getBeanFactory().getType(name);
	}

	@Override
	@Nullable
	public Class<?> getType(String name, boolean allowFactoryBeanInit) throws NoSuchBeanDefinitionException {
		assertBeanFactoryActive();
		return getBeanFactory().getType(name, allowFactoryBeanInit);
	}

	@Override
	public String[] getAliases(String name) {
		return getBeanFactory().getAliases(name);
	}


	//---------------------------------------------------------------------
	// Implementation of ListableBeanFactory interface
	//---------------------------------------------------------------------

	@Override
	public boolean containsBeanDefinition(String beanName) {
		return getBeanFactory().containsBeanDefinition(beanName);
	}

	@Override
	public int getBeanDefinitionCount() {
		return getBeanFactory().getBeanDefinitionCount();
	}

	@Override
	public String[] getBeanDefinitionNames() {
		return getBeanFactory().getBeanDefinitionNames();
	}

	@Override
	public <T> ObjectProvider<T> getBeanProvider(Class<T> requiredType, boolean allowEagerInit) {
		assertBeanFactoryActive();
		return getBeanFactory().getBeanProvider(requiredType, allowEagerInit);
	}

	@Override
	public <T> ObjectProvider<T> getBeanProvider(ResolvableType requiredType, boolean allowEagerInit) {
		assertBeanFactoryActive();
		return getBeanFactory().getBeanProvider(requiredType, allowEagerInit);
	}

	@Override
	public String[] getBeanNamesForType(ResolvableType type) {
		assertBeanFactoryActive();
		return getBeanFactory().getBeanNamesForType(type);
	}

	@Override
	public String[] getBeanNamesForType(ResolvableType type, boolean includeNonSingletons, boolean allowEagerInit) {
		assertBeanFactoryActive();
		return getBeanFactory().getBeanNamesForType(type, includeNonSingletons, allowEagerInit);
	}

	@Override
	public String[] getBeanNamesForType(@Nullable Class<?> type) {
		assertBeanFactoryActive();
		return getBeanFactory().getBeanNamesForType(type);
	}

	@Override
	public String[] getBeanNamesForType(@Nullable Class<?> type, boolean includeNonSingletons, boolean allowEagerInit) {
		assertBeanFactoryActive();
		return getBeanFactory().getBeanNamesForType(type, includeNonSingletons, allowEagerInit);
	}

	@Override
	public <T> Map<String, T> getBeansOfType(@Nullable Class<T> type) throws BeansException {
		assertBeanFactoryActive();
		return getBeanFactory().getBeansOfType(type);
	}

	@Override
	public <T> Map<String, T> getBeansOfType(@Nullable Class<T> type, boolean includeNonSingletons, boolean allowEagerInit)
			throws BeansException {

		assertBeanFactoryActive();
		return getBeanFactory().getBeansOfType(type, includeNonSingletons, allowEagerInit);
	}

	@Override
	public String[] getBeanNamesForAnnotation(Class<? extends Annotation> annotationType) {
		assertBeanFactoryActive();
		return getBeanFactory().getBeanNamesForAnnotation(annotationType);
	}

	@Override
	public Map<String, Object> getBeansWithAnnotation(Class<? extends Annotation> annotationType)
			throws BeansException {

		assertBeanFactoryActive();
		return getBeanFactory().getBeansWithAnnotation(annotationType);
	}

	@Override
	@Nullable
	public <A extends Annotation> A findAnnotationOnBean(String beanName, Class<A> annotationType)
			throws NoSuchBeanDefinitionException {

		assertBeanFactoryActive();
		return getBeanFactory().findAnnotationOnBean(beanName, annotationType);
	}

	@Override
	@Nullable
	public <A extends Annotation> A findAnnotationOnBean(
			String beanName, Class<A> annotationType, boolean allowFactoryBeanInit)
			throws NoSuchBeanDefinitionException {

		assertBeanFactoryActive();
		return getBeanFactory().findAnnotationOnBean(beanName, annotationType, allowFactoryBeanInit);
	}

	@Override
	public <A extends Annotation> Set<A> findAllAnnotationsOnBean(
			String beanName, Class<A> annotationType, boolean allowFactoryBeanInit)
			throws NoSuchBeanDefinitionException {

		assertBeanFactoryActive();
		return getBeanFactory().findAllAnnotationsOnBean(beanName, annotationType, allowFactoryBeanInit);
	}


	//---------------------------------------------------------------------
	// Implementation of HierarchicalBeanFactory interface
	//---------------------------------------------------------------------

	@Override
	@Nullable
	public BeanFactory getParentBeanFactory() {
		return getParent();
	}

	@Override
	public boolean containsLocalBean(String name) {
		return getBeanFactory().containsLocalBean(name);
	}

	/**
	 * Return the internal bean factory of the parent context if it implements
	 * ConfigurableApplicationContext; else, return the parent context itself.
	 * @see org.springframework.context.ConfigurableApplicationContext#getBeanFactory
	 */
	@Nullable
	protected BeanFactory getInternalParentBeanFactory() {
		return (getParent() instanceof ConfigurableApplicationContext cac ?
				cac.getBeanFactory() : getParent());
	}


	//---------------------------------------------------------------------
	// Implementation of MessageSource interface
	//---------------------------------------------------------------------

	@Override
	public String getMessage(String code, @Nullable Object[] args, @Nullable String defaultMessage, Locale locale) {
		return getMessageSource().getMessage(code, args, defaultMessage, locale);
	}

	@Override
	public String getMessage(String code, @Nullable Object[] args, Locale locale) throws NoSuchMessageException {
		return getMessageSource().getMessage(code, args, locale);
	}

	@Override
	public String getMessage(MessageSourceResolvable resolvable, Locale locale) throws NoSuchMessageException {
		return getMessageSource().getMessage(resolvable, locale);
	}

	/**
	 * Return the internal MessageSource used by the context.
	 * @return the internal MessageSource (never {@code null})
	 * @throws IllegalStateException if the context has not been initialized yet
	 */
	private MessageSource getMessageSource() throws IllegalStateException {
		if (this.messageSource == null) {
			throw new IllegalStateException("MessageSource not initialized - " +
					"call 'refresh' before accessing messages via the context: " + this);
		}
		return this.messageSource;
	}

	/**
	 * Return the internal message source of the parent context if it is an
	 * AbstractApplicationContext too; else, return the parent context itself.
	 */
	@Nullable
	protected MessageSource getInternalParentMessageSource() {
		return (getParent() instanceof AbstractApplicationContext abstractApplicationContext ?
				abstractApplicationContext.messageSource : getParent());
	}


	//---------------------------------------------------------------------
	// Implementation of ResourcePatternResolver interface
	//---------------------------------------------------------------------

	@Override
	public Resource[] getResources(String locationPattern) throws IOException {
		return this.resourcePatternResolver.getResources(locationPattern);
	}


	//---------------------------------------------------------------------
	// Implementation of Lifecycle interface
	//---------------------------------------------------------------------

	@Override
	public void start() {
		getLifecycleProcessor().start();
		publishEvent(new ContextStartedEvent(this));
	}

	@Override
	public void stop() {
		getLifecycleProcessor().stop();
		publishEvent(new ContextStoppedEvent(this));
	}

	@Override
	public boolean isRunning() {
		return (this.lifecycleProcessor != null && this.lifecycleProcessor.isRunning());
	}


	//---------------------------------------------------------------------
	// Abstract methods that must be implemented by subclasses
	//---------------------------------------------------------------------

	/**
	 * Subclasses must implement this method to perform the actual configuration load.
	 * The method is invoked by {@link #refresh()} before any other initialization work.
	 * <p>A subclass will either create a new bean factory and hold a reference to it,
	 * or return a single BeanFactory instance that it holds. In the latter case, it will
	 * usually throw an IllegalStateException if refreshing the context more than once.
	 * @throws BeansException if initialization of the bean factory failed
	 * @throws IllegalStateException if already initialized and multiple refresh
	 * attempts are not supported
	 */
	protected abstract void refreshBeanFactory() throws BeansException, IllegalStateException;

	/**
	 * Subclasses must implement this method to release their internal bean factory.
	 * This method gets invoked by {@link #close()} after all other shutdown work.
	 * <p>Should never throw an exception but rather log shutdown failures.
	 */
	protected abstract void closeBeanFactory();

	/**
	 * Subclasses must return their internal bean factory here. They should implement the
	 * lookup efficiently, so that it can be called repeatedly without a performance penalty.
	 * <p>Note: Subclasses should check whether the context is still active before
	 * returning the internal bean factory. The internal factory should generally be
	 * considered unavailable once the context has been closed.
	 * @return this application context's internal bean factory (never {@code null})
	 * @throws IllegalStateException if the context does not hold an internal bean factory yet
	 * (usually if {@link #refresh()} has never been called) or if the context has been
	 * closed already
	 * @see #refreshBeanFactory()
	 * @see #closeBeanFactory()
	 */
	@Override
	public abstract ConfigurableListableBeanFactory getBeanFactory() throws IllegalStateException;


	/**
	 * Return information about this context.
	 */
	@Override
	public String toString() {
		StringBuilder sb = new StringBuilder(getDisplayName());
		sb.append(", started on ").append(new Date(getStartupDate()));
		ApplicationContext parent = getParent();
		if (parent != null) {
			sb.append(", parent: ").append(parent.getDisplayName());
		}
		return sb.toString();
	}

}<|MERGE_RESOLUTION|>--- conflicted
+++ resolved
@@ -136,13 +136,8 @@
 		implements ConfigurableApplicationContext {
 
 	/**
-<<<<<<< HEAD
-	 * Name of the LifecycleProcessor bean in the factory.
-	 * If none is supplied, a DefaultLifecycleProcessor is used.
-=======
 	 * The name of the {@link LifecycleProcessor} bean in the context.
 	 * If none is supplied, a {@link DefaultLifecycleProcessor} is used.
->>>>>>> e0a55c2c
 	 * @since 3.0
 	 * @see org.springframework.context.LifecycleProcessor
 	 * @see org.springframework.context.support.DefaultLifecycleProcessor
@@ -152,29 +147,18 @@
 	public static final String LIFECYCLE_PROCESSOR_BEAN_NAME = "lifecycleProcessor";
 
 	/**
-<<<<<<< HEAD
-	 * Name of the MessageSource bean in the factory.
-	 * If none is supplied, message resolution is delegated to the parent.
-	 * @see MessageSource
-=======
 	 * The name of the {@link MessageSource} bean in the context.
 	 * If none is supplied, message resolution is delegated to the parent.
 	 * @see org.springframework.context.MessageSource
 	 * @see org.springframework.context.support.ResourceBundleMessageSource
 	 * @see org.springframework.context.support.ReloadableResourceBundleMessageSource
 	 * @see #getMessage(MessageSourceResolvable, Locale)
->>>>>>> e0a55c2c
 	 */
 	public static final String MESSAGE_SOURCE_BEAN_NAME = "messageSource";
 
 	/**
-<<<<<<< HEAD
-	 * Name of the ApplicationEventMulticaster bean in the factory.
-	 * If none is supplied, a default SimpleApplicationEventMulticaster is used.
-=======
 	 * The name of the {@link ApplicationEventMulticaster} bean in the context.
 	 * If none is supplied, a {@link SimpleApplicationEventMulticaster} is used.
->>>>>>> e0a55c2c
 	 * @see org.springframework.context.event.ApplicationEventMulticaster
 	 * @see org.springframework.context.event.SimpleApplicationEventMulticaster
 	 * @see #publishEvent(ApplicationEvent)
