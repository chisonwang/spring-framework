--- conflicted
+++ resolved
@@ -71,14 +71,8 @@
 			PersistenceManagedTypesBeanRegistrationAotProcessor.class.getClassLoader());
 
 	@Override
-<<<<<<< HEAD
 	public @Nullable BeanRegistrationAotContribution processAheadOfTime(RegisteredBean registeredBean) {
 		if (JPA_PRESENT) {
-=======
-	@Nullable
-	public BeanRegistrationAotContribution processAheadOfTime(RegisteredBean registeredBean) {
-		if (jpaPresent) {
->>>>>>> 2060c340
 			if (PersistenceManagedTypes.class.isAssignableFrom(registeredBean.getBeanClass())) {
 				return BeanRegistrationAotContribution.withCustomCodeFragments(codeFragments ->
 						new JpaManagedTypesBeanRegistrationCodeFragments(codeFragments, registeredBean));
@@ -180,14 +174,9 @@
 			}
 			ReflectionUtils.doWithFields(managedClass, field -> {
 				Convert convertFieldAnnotation = AnnotationUtils.findAnnotation(field, Convert.class);
-<<<<<<< HEAD
 				if (convertFieldAnnotation != null && convertFieldAnnotation.converter() != AttributeConverter.class) {
-					reflectionHints.registerType(convertFieldAnnotation.converter(), MemberCategory.INVOKE_DECLARED_CONSTRUCTORS);
-=======
-				if (convertFieldAnnotation != null && convertFieldAnnotation.converter() != void.class) {
 					reflectionHints.registerType(convertFieldAnnotation.converter(),
 							MemberCategory.INVOKE_DECLARED_CONSTRUCTORS);
->>>>>>> 2060c340
 				}
 			});
 		}
@@ -245,13 +234,8 @@
 			}
 		}
 
-<<<<<<< HEAD
+		@SuppressWarnings("unchecked")
 		private static @Nullable Class<? extends Annotation> loadClass(String className, @Nullable ClassLoader classLoader) {
-=======
-		@SuppressWarnings("unchecked")
-		@Nullable
-		private static Class<? extends Annotation> loadClass(String className, @Nullable ClassLoader classLoader) {
->>>>>>> 2060c340
 			try {
 				return (Class<? extends Annotation>) ClassUtils.forName(className, classLoader);
 			}
@@ -260,11 +244,7 @@
 			}
 		}
 
-<<<<<<< HEAD
-		@SuppressWarnings("NullAway") // Not null assertion performed in ReflectionHints.registerType
-=======
 		@SuppressWarnings("NullAway")  // Not-null assertion performed in ReflectionHints.registerType
->>>>>>> 2060c340
 		private void registerForReflection(ReflectionHints reflection, @Nullable Annotation annotation, String attribute) {
 			if (annotation == null) {
 				return;
