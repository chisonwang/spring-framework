/*
 * Copyright 2002-present the original author or authors.
 *
 * Licensed under the Apache License, Version 2.0 (the "License");
 * you may not use this file except in compliance with the License.
 * You may obtain a copy of the License at
 *
 *      https://www.apache.org/licenses/LICENSE-2.0
 *
 * Unless required by applicable law or agreed to in writing, software
 * distributed under the License is distributed on an "AS IS" BASIS,
 * WITHOUT WARRANTIES OR CONDITIONS OF ANY KIND, either express or implied.
 * See the License for the specific language governing permissions and
 * limitations under the License.
 */

package org.springframework.context.support;

import java.text.MessageFormat;
import java.util.ArrayList;
import java.util.List;
import java.util.Locale;
import java.util.Properties;

import org.jspecify.annotations.Nullable;

import org.springframework.context.HierarchicalMessageSource;
import org.springframework.context.MessageSource;
import org.springframework.context.MessageSourceResolvable;
import org.springframework.context.NoSuchMessageException;
import org.springframework.util.ObjectUtils;

/**
 * Abstract implementation of the {@link HierarchicalMessageSource} interface,
 * implementing common handling of message variants, making it easy
 * to implement a specific strategy for a concrete MessageSource.
 *
 * <p>Subclasses must implement the abstract {@link #resolveCode}
 * method. For efficient resolution of messages without arguments, the
 * {@link #resolveCodeWithoutArguments} method should be overridden
 * as well, resolving messages without a MessageFormat being involved.
 *
 * <p><b>Note:</b> By default, message texts are only parsed through
 * MessageFormat if arguments have been passed in for the message. In case
 * of no arguments, message texts will be returned as-is. As a consequence,
 * you should only use MessageFormat escaping for messages with actual
 * arguments, and keep all other messages unescaped. If you prefer to
 * escape all messages, set the "alwaysUseMessageFormat" flag to "true".
 *
 * <p>Supports not only MessageSourceResolvables as primary messages
 * but also resolution of message arguments that are in turn
 * MessageSourceResolvables themselves.
 *
 * <p>This class does not implement caching of messages per code, thus
 * subclasses can dynamically change messages over time. Subclasses are
 * encouraged to cache their messages in a modification-aware fashion,
 * allowing for hot deployment of updated messages.
 *
 * @author Juergen Hoeller
 * @author Rod Johnson
 * @see #resolveCode(String, java.util.Locale)
 * @see #resolveCodeWithoutArguments(String, java.util.Locale)
 * @see #setAlwaysUseMessageFormat
 * @see java.text.MessageFormat
 */
public abstract class AbstractMessageSource extends MessageSourceSupport implements HierarchicalMessageSource {

	private @Nullable MessageSource parentMessageSource;

	private @Nullable Properties commonMessages;

	private boolean useCodeAsDefaultMessage = false;


	@Override
	public void setParentMessageSource(@Nullable MessageSource parent) {
		this.parentMessageSource = parent;
	}

	@Override
	public @Nullable MessageSource getParentMessageSource() {
		return this.parentMessageSource;
	}

	/**
	 * Specify locale-independent common messages, with the message code as key
	 * and the full message String (may contain argument placeholders) as value.
	 * <p>May also link to an externally defined Properties object, for example, defined
	 * through a {@link org.springframework.beans.factory.config.PropertiesFactoryBean}.
	 */
	public void setCommonMessages(@Nullable Properties commonMessages) {
		this.commonMessages = commonMessages;
	}

	/**
	 * Return a Properties object defining locale-independent common messages, if any.
	 */
	protected @Nullable Properties getCommonMessages() {
		return this.commonMessages;
	}

	/**
	 * Set whether to use the message code as default message instead of
	 * throwing a NoSuchMessageException. Useful for development and debugging.
	 * Default is "false".
	 * <p>Note: In case of a MessageSourceResolvable with multiple codes
	 * (like a FieldError) and a MessageSource that has a parent MessageSource,
	 * do <i>not</i> activate "useCodeAsDefaultMessage" in the <i>parent</i>:
	 * Else, you'll get the first code returned as message by the parent,
	 * without attempts to check further codes.
	 * <p>To be able to work with "useCodeAsDefaultMessage" turned on in the parent,
	 * AbstractMessageSource and AbstractApplicationContext contain special checks
	 * to delegate to the internal {@link #getMessageInternal} method if available.
	 * In general, it is recommended to just use "useCodeAsDefaultMessage" during
	 * development and not rely on it in production in the first place, though.
	 * @see #getMessage(String, Object[], Locale)
	 * @see org.springframework.validation.FieldError
	 */
	public void setUseCodeAsDefaultMessage(boolean useCodeAsDefaultMessage) {
		this.useCodeAsDefaultMessage = useCodeAsDefaultMessage;
	}

	/**
	 * Return whether to use the message code as default message instead of
	 * throwing a NoSuchMessageException. Useful for development and debugging.
	 * Default is "false".
	 * <p>Alternatively, consider overriding the {@link #getDefaultMessage}
	 * method to return a custom fallback message for an unresolvable code.
	 * @see #getDefaultMessage(String)
	 */
	protected boolean isUseCodeAsDefaultMessage() {
		return this.useCodeAsDefaultMessage;
	}


	@Override
<<<<<<< HEAD
	public final @Nullable String getMessage(String code, Object @Nullable [] args, @Nullable String defaultMessage, Locale locale) {
=======
	@Nullable
	public final String getMessage(String code, @Nullable Object[] args, @Nullable String defaultMessage, @Nullable Locale locale) {
>>>>>>> 5e338ef1
		String msg = getMessageInternal(code, args, locale);
		if (msg != null) {
			return msg;
		}
		if (defaultMessage == null) {
			return getDefaultMessage(code);
		}
		return renderDefaultMessage(defaultMessage, args, locale);
	}

	@Override
<<<<<<< HEAD
	public final String getMessage(String code, Object @Nullable [] args, Locale locale) throws NoSuchMessageException {
=======
	public final String getMessage(String code, @Nullable Object[] args, @Nullable Locale locale) throws NoSuchMessageException {
>>>>>>> 5e338ef1
		String msg = getMessageInternal(code, args, locale);
		if (msg != null) {
			return msg;
		}
		String fallback = getDefaultMessage(code);
		if (fallback != null) {
			return fallback;
		}
		if (locale == null ) {
			throw new NoSuchMessageException(code);
		}
		else {
			throw new NoSuchMessageException(code, locale);
		}
	}

	@Override
	public final String getMessage(MessageSourceResolvable resolvable, @Nullable Locale locale) throws NoSuchMessageException {
		String[] codes = resolvable.getCodes();
		if (codes != null) {
			for (String code : codes) {
				String message = getMessageInternal(code, resolvable.getArguments(), locale);
				if (message != null) {
					return message;
				}
			}
		}
		String defaultMessage = getDefaultMessage(resolvable, locale);
		if (defaultMessage != null) {
			return defaultMessage;
		}
		String code = !ObjectUtils.isEmpty(codes) ? codes[codes.length - 1] : "";
		if (locale == null ) {
			throw new NoSuchMessageException(code);
		}
		else {
			throw new NoSuchMessageException(code, locale);
		}
	}


	/**
	 * Resolve the given code and arguments as message in the given Locale,
	 * returning {@code null} if not found. Does <i>not</i> fall back to
	 * the code as default message. Invoked by {@code getMessage} methods.
	 * @param code the code to lookup up, such as 'calculator.noRateSet'
	 * @param args array of arguments that will be filled in for params
	 * within the message
	 * @param locale the locale in which to do the lookup
	 * @return the resolved message, or {@code null} if not found
	 * @see #getMessage(String, Object[], String, Locale)
	 * @see #getMessage(String, Object[], Locale)
	 * @see #getMessage(MessageSourceResolvable, Locale)
	 * @see #setUseCodeAsDefaultMessage
	 */
	protected @Nullable String getMessageInternal(@Nullable String code, Object @Nullable [] args, @Nullable Locale locale) {
		if (code == null) {
			return null;
		}
		if (locale == null) {
			locale = Locale.getDefault();
		}
		Object[] argsToUse = args;

		if (!isAlwaysUseMessageFormat() && ObjectUtils.isEmpty(args)) {
			// Optimized resolution: no arguments to apply,
			// therefore no MessageFormat needs to be involved.
			// Note that the default implementation still uses MessageFormat;
			// this can be overridden in specific subclasses.
			String message = resolveCodeWithoutArguments(code, locale);
			if (message != null) {
				return message;
			}
		}

		else {
			// Resolve arguments eagerly, for the case where the message
			// is defined in a parent MessageSource but resolvable arguments
			// are defined in the child MessageSource.
			argsToUse = resolveArguments(args, locale);

			MessageFormat messageFormat = resolveCode(code, locale);
			if (messageFormat != null) {
				synchronized (messageFormat) {
					return messageFormat.format(argsToUse);
				}
			}
		}

		// Check locale-independent common messages for the given message code.
		Properties commonMessages = getCommonMessages();
		if (commonMessages != null) {
			String commonMessage = commonMessages.getProperty(code);
			if (commonMessage != null) {
				return formatMessage(commonMessage, args, locale);
			}
		}

		// Not found -> check parent, if any.
		return getMessageFromParent(code, argsToUse, locale);
	}

	/**
	 * Try to retrieve the given message from the parent {@code MessageSource}, if any.
	 * @param code the code to lookup up, such as 'calculator.noRateSet'
	 * @param args array of arguments that will be filled in for params
	 * within the message
	 * @param locale the locale in which to do the lookup
	 * @return the resolved message, or {@code null} if not found
	 * @see #getParentMessageSource()
	 */
	protected @Nullable String getMessageFromParent(String code, Object @Nullable [] args, Locale locale) {
		MessageSource parent = getParentMessageSource();
		if (parent != null) {
			if (parent instanceof AbstractMessageSource abstractMessageSource) {
				// Call internal method to avoid getting the default code back
				// in case of "useCodeAsDefaultMessage" being activated.
				return abstractMessageSource.getMessageInternal(code, args, locale);
			}
			else {
				// Check parent MessageSource, returning null if not found there.
				// Covers custom MessageSource impls and DelegatingMessageSource.
				return parent.getMessage(code, args, null, locale);
			}
		}
		// Not found in parent either.
		return null;
	}

	/**
	 * Get a default message for the given {@code MessageSourceResolvable}.
	 * <p>This implementation fully renders the default message if available,
	 * or just returns the plain default message {@code String} if the primary
	 * message code is being used as a default message.
	 * @param resolvable the value object to resolve a default message for
	 * @param locale the current locale
	 * @return the default message, or {@code null} if none
	 * @since 4.3.6
	 * @see #renderDefaultMessage(String, Object[], Locale)
	 * @see #getDefaultMessage(String)
	 */
<<<<<<< HEAD
	protected @Nullable String getDefaultMessage(MessageSourceResolvable resolvable, Locale locale) {
=======
	@Nullable
	protected String getDefaultMessage(MessageSourceResolvable resolvable, @Nullable Locale locale) {
>>>>>>> 5e338ef1
		String defaultMessage = resolvable.getDefaultMessage();
		String[] codes = resolvable.getCodes();
		if (defaultMessage != null) {
			if (resolvable instanceof DefaultMessageSourceResolvable defaultMessageSourceResolvable &&
					!defaultMessageSourceResolvable.shouldRenderDefaultMessage()) {
				// Given default message does not contain any argument placeholders
				// (and isn't escaped for alwaysUseMessageFormat either) -> return as-is.
				return defaultMessage;
			}
			if (!ObjectUtils.isEmpty(codes) && defaultMessage.equals(codes[0])) {
				// Never format a code-as-default-message, even with alwaysUseMessageFormat=true
				return defaultMessage;
			}
			return renderDefaultMessage(defaultMessage, resolvable.getArguments(), locale);
		}
		return (!ObjectUtils.isEmpty(codes) ? getDefaultMessage(codes[0]) : null);
	}

	/**
	 * Return a fallback default message for the given code, if any.
	 * <p>Default is to return the code itself if "useCodeAsDefaultMessage" is activated,
	 * or return no fallback else. In case of no fallback, the caller will usually
	 * receive a {@code NoSuchMessageException} from {@code getMessage}.
	 * @param code the message code that we couldn't resolve
	 * and that we didn't receive an explicit default message for
	 * @return the default message to use, or {@code null} if none
	 * @see #setUseCodeAsDefaultMessage
	 */
	protected @Nullable String getDefaultMessage(String code) {
		if (isUseCodeAsDefaultMessage()) {
			return code;
		}
		return null;
	}


	/**
	 * Searches through the given array of objects, finds any MessageSourceResolvable
	 * objects and resolves them.
	 * <p>Allows for messages to have MessageSourceResolvables as arguments.
	 * @param args array of arguments for a message
	 * @param locale the locale to resolve through
	 * @return an array of arguments with any MessageSourceResolvables resolved
	 */
	@Override
<<<<<<< HEAD
	protected Object[] resolveArguments(Object @Nullable [] args, Locale locale) {
=======
	protected Object[] resolveArguments(@Nullable Object[] args, @Nullable Locale locale) {
>>>>>>> 5e338ef1
		if (ObjectUtils.isEmpty(args)) {
			return super.resolveArguments(args, locale);
		}
		List<Object> resolvedArgs = new ArrayList<>(args.length);
		for (Object arg : args) {
			if (arg instanceof MessageSourceResolvable messageSourceResolvable) {
				resolvedArgs.add(getMessage(messageSourceResolvable, locale));
			}
			else {
				resolvedArgs.add(arg);
			}
		}
		return resolvedArgs.toArray();
	}

	/**
	 * Subclasses can override this method to resolve a message without arguments
	 * in an optimized fashion, i.e. to resolve without involving a MessageFormat.
	 * <p>The default implementation <i>does</i> use MessageFormat, through
	 * delegating to the {@link #resolveCode} method. Subclasses are encouraged
	 * to replace this with optimized resolution.
	 * <p>Unfortunately, {@code java.text.MessageFormat} is not implemented
	 * in an efficient fashion. In particular, it does not detect that a message
	 * pattern doesn't contain argument placeholders in the first place. Therefore,
	 * it is advisable to circumvent MessageFormat for messages without arguments.
	 * @param code the code of the message to resolve
	 * @param locale the locale to resolve the code for
	 * (subclasses are encouraged to support internationalization)
	 * @return the message String, or {@code null} if not found
	 * @see #resolveCode
	 * @see java.text.MessageFormat
	 */
	protected @Nullable String resolveCodeWithoutArguments(String code, Locale locale) {
		MessageFormat messageFormat = resolveCode(code, locale);
		if (messageFormat != null) {
			synchronized (messageFormat) {
				return messageFormat.format(new Object[0]);
			}
		}
		return null;
	}

	/**
	 * Subclasses must implement this method to resolve a message.
	 * <p>Returns a MessageFormat instance rather than a message String,
	 * to allow for appropriate caching of MessageFormats in subclasses.
	 * <p><b>Subclasses are encouraged to provide optimized resolution
	 * for messages without arguments, not involving MessageFormat.</b>
	 * See the {@link #resolveCodeWithoutArguments} javadoc for details.
	 * @param code the code of the message to resolve
	 * @param locale the locale to resolve the code for
	 * (subclasses are encouraged to support internationalization)
	 * @return the MessageFormat for the message, or {@code null} if not found
	 * @see #resolveCodeWithoutArguments(String, java.util.Locale)
	 */
	protected abstract @Nullable MessageFormat resolveCode(String code, Locale locale);

}<|MERGE_RESOLUTION|>--- conflicted
+++ resolved
@@ -134,12 +134,7 @@
 
 
 	@Override
-<<<<<<< HEAD
-	public final @Nullable String getMessage(String code, Object @Nullable [] args, @Nullable String defaultMessage, Locale locale) {
-=======
-	@Nullable
-	public final String getMessage(String code, @Nullable Object[] args, @Nullable String defaultMessage, @Nullable Locale locale) {
->>>>>>> 5e338ef1
+	public final @Nullable String getMessage(String code, Object @Nullable [] args, @Nullable String defaultMessage, @Nullable Locale locale) {
 		String msg = getMessageInternal(code, args, locale);
 		if (msg != null) {
 			return msg;
@@ -151,11 +146,7 @@
 	}
 
 	@Override
-<<<<<<< HEAD
-	public final String getMessage(String code, Object @Nullable [] args, Locale locale) throws NoSuchMessageException {
-=======
-	public final String getMessage(String code, @Nullable Object[] args, @Nullable Locale locale) throws NoSuchMessageException {
->>>>>>> 5e338ef1
+	public final String getMessage(String code, Object @Nullable [] args, @Nullable Locale locale) throws NoSuchMessageException {
 		String msg = getMessageInternal(code, args, locale);
 		if (msg != null) {
 			return msg;
@@ -297,12 +288,7 @@
 	 * @see #renderDefaultMessage(String, Object[], Locale)
 	 * @see #getDefaultMessage(String)
 	 */
-<<<<<<< HEAD
-	protected @Nullable String getDefaultMessage(MessageSourceResolvable resolvable, Locale locale) {
-=======
-	@Nullable
-	protected String getDefaultMessage(MessageSourceResolvable resolvable, @Nullable Locale locale) {
->>>>>>> 5e338ef1
+	protected @Nullable String getDefaultMessage(MessageSourceResolvable resolvable, @Nullable Locale locale) {
 		String defaultMessage = resolvable.getDefaultMessage();
 		String[] codes = resolvable.getCodes();
 		if (defaultMessage != null) {
@@ -348,11 +334,7 @@
 	 * @return an array of arguments with any MessageSourceResolvables resolved
 	 */
 	@Override
-<<<<<<< HEAD
-	protected Object[] resolveArguments(Object @Nullable [] args, Locale locale) {
-=======
-	protected Object[] resolveArguments(@Nullable Object[] args, @Nullable Locale locale) {
->>>>>>> 5e338ef1
+	protected Object[] resolveArguments(Object @Nullable [] args, @Nullable Locale locale) {
 		if (ObjectUtils.isEmpty(args)) {
 			return super.resolveArguments(args, locale);
 		}
